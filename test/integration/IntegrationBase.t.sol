// SPDX-License-Identifier: MIT
pragma solidity ^0.8.25;

import { Test } from "forge-std/Test.sol";
import { console2 } from "forge-std/console2.sol";

import { RhinestoneModuleKit, AccountInstance } from "modulekit/ModuleKit.sol";
import { ECDSAOwnedDKIMRegistry } from
    "ether-email-auth/packages/contracts/src/utils/ECDSAOwnedDKIMRegistry.sol";
import { EmailAuth } from "ether-email-auth/packages/contracts/src/EmailAuth.sol";
import { ECDSA } from "solady/utils/ECDSA.sol";

import { MockGroth16Verifier } from "src/test/MockGroth16Verifier.sol";

abstract contract IntegrationBase is RhinestoneModuleKit, Test {
    // ZK Email contracts and variables
    address zkEmailDeployer = vm.addr(1);
    ECDSAOwnedDKIMRegistry ecdsaOwnedDkimRegistry;
    MockGroth16Verifier verifier;
    EmailAuth emailAuthImpl;

    // account and owners
<<<<<<< HEAD
    AccountInstance instance;
    address accountAddress;
    address owner;
    address anotherOwner;
    address newOwner;
=======
    AccountInstance instance1;
    AccountInstance instance2;
    AccountInstance instance3;
    address accountAddress1;
    address accountAddress2;
    address accountAddress3;
    address owner1;
    address owner2;
    address owner3;
    address newOwner1;
    address newOwner2;
    address newOwner3;
>>>>>>> 66adaeb7

    // recovery config
    address[] guardians;
    address guardian1;
    address guardian2;
    address guardian3;
    uint256[] guardianWeights;
    uint256 totalWeight;
    uint256 delay;
    uint256 expiry;
    uint256 threshold;
    uint256 templateIdx;

    // Account salts
    bytes32 accountSalt1;
    bytes32 accountSalt2;
    bytes32 accountSalt3;

    string selector = "12345";
    string domainName = "gmail.com";
    bytes32 publicKeyHash = 0x0ea9c777dc7110e5a9e89b13f0cfc540e3845ba120b2b6dc24024d61488d4788;

    function setUp() public virtual {
        init();

        // Create ZK Email contracts
        vm.startPrank(zkEmailDeployer);
        ecdsaOwnedDkimRegistry = new ECDSAOwnedDKIMRegistry(zkEmailDeployer);
        string memory signedMsg = ecdsaOwnedDkimRegistry.computeSignedMsg(
            ecdsaOwnedDkimRegistry.SET_PREFIX(), selector, domainName, publicKeyHash
        );
        bytes32 digest = ECDSA.toEthSignedMessageHash(bytes(signedMsg));
        (uint8 v, bytes32 r, bytes32 s) = vm.sign(1, digest);
        bytes memory signature = abi.encodePacked(r, s, v);
        ecdsaOwnedDkimRegistry.setDKIMPublicKeyHash(selector, domainName, publicKeyHash, signature);

        verifier = new MockGroth16Verifier();
        emailAuthImpl = new EmailAuth();
        vm.stopPrank();

        // create owners
<<<<<<< HEAD
        owner = vm.createWallet("owner").addr;
        anotherOwner = vm.createWallet("anotherOwner").addr;
        newOwner = vm.createWallet("newOwner").addr;
        address[] memory owners = new address[](2);
        owners[0] = owner;
        owners[1] = anotherOwner;
=======
        owner1 = vm.createWallet("owner1").addr;
        owner2 = vm.createWallet("owner2").addr;
        owner3 = vm.createWallet("owner3").addr;
        newOwner1 = vm.createWallet("newOwner1").addr;
        newOwner2 = vm.createWallet("newOwner2").addr;
        newOwner3 = vm.createWallet("newOwner3").addr;
>>>>>>> 66adaeb7

        // Deploy and fund the accounts
        instance1 = makeAccountInstance("account1");
        instance2 = makeAccountInstance("account2");
        instance3 = makeAccountInstance("account3");
        accountAddress1 = instance1.account;
        accountAddress2 = instance2.account;
        accountAddress3 = instance3.account;
        vm.deal(address(instance1.account), 10 ether);
        vm.deal(address(instance2.account), 10 ether);
        vm.deal(address(instance3.account), 10 ether);

        accountSalt1 = keccak256(abi.encode("account salt 1"));
        accountSalt2 = keccak256(abi.encode("account salt 2"));
        accountSalt3 = keccak256(abi.encode("account salt 3"));

        // Set recovery config variables
        guardianWeights = new uint256[](3);
        guardianWeights[0] = 1;
        guardianWeights[1] = 2;
        guardianWeights[2] = 1;
        totalWeight = 4;
        delay = 1 seconds;
        expiry = 2 weeks;
        threshold = 3;
        templateIdx = 0;
    }
}<|MERGE_RESOLUTION|>--- conflicted
+++ resolved
@@ -20,13 +20,6 @@
     EmailAuth emailAuthImpl;
 
     // account and owners
-<<<<<<< HEAD
-    AccountInstance instance;
-    address accountAddress;
-    address owner;
-    address anotherOwner;
-    address newOwner;
-=======
     AccountInstance instance1;
     AccountInstance instance2;
     AccountInstance instance3;
@@ -39,7 +32,6 @@
     address newOwner1;
     address newOwner2;
     address newOwner3;
->>>>>>> 66adaeb7
 
     // recovery config
     address[] guardians;
@@ -81,21 +73,12 @@
         vm.stopPrank();
 
         // create owners
-<<<<<<< HEAD
-        owner = vm.createWallet("owner").addr;
-        anotherOwner = vm.createWallet("anotherOwner").addr;
-        newOwner = vm.createWallet("newOwner").addr;
-        address[] memory owners = new address[](2);
-        owners[0] = owner;
-        owners[1] = anotherOwner;
-=======
         owner1 = vm.createWallet("owner1").addr;
         owner2 = vm.createWallet("owner2").addr;
         owner3 = vm.createWallet("owner3").addr;
         newOwner1 = vm.createWallet("newOwner1").addr;
         newOwner2 = vm.createWallet("newOwner2").addr;
         newOwner3 = vm.createWallet("newOwner3").addr;
->>>>>>> 66adaeb7
 
         // Deploy and fund the accounts
         instance1 = makeAccountInstance("account1");
